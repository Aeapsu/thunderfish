"""
Generate artificial waveforms of weakly electric fish.

The two main functions are

generate_wavefish()
generate_pulsefish()

for generating EODs of wave-type and pulse_type electric fish, respectively.

The following functions use the two functions to generate waveforms of specific fishes:

generate_alepto()

generates a waveform mimicking the one of the wave-type fish Apteronotus leptorhynchus.

generate_monophasic_pulses()
generate_biphasic_pulses()
generate_triphasic_pulses()

generate waveforms of monphasic, biphasic and triphasic pulse-type fishes.
"""

import numpy as np


def generate_wavefish(frequency=100.0, samplerate=44100., duration=1., noise_std=0.01,
                      amplitudes=1.0):
    """Generate EOD of a wave-type fish.

    The fundamental frequency of the EOD is given by frequency. The amplitude of the
    fundamental is given by the first element in amplitudes. The amplitudes of harmonics
    are give by optional further elements of the amplitudes list.

    The generated waveform is duration seconds long and is sampled with samplerate Hertz.
    Gaussian white noise with a standard deviation of noise_std is added to the generated
    waveform.

    :param frequency: (float). EOD frequency of the fish in Hz.
    :param samplerate: (float). Sampling rate in Hz.
    :param duration: (float). Duration of the generated data in seconds.
    :param noise_std: (float). Standard deviation of additive Gaussian white noise.
    :param amplitudes: (float or list of floats). Amplitudes of fundamental and optional harmonics.

    :return data: (array). Generated data of a wave-type fish.
    """
    time = np.arange(0, duration, 1./samplerate)
    data = np.zeros(len(time))
    if np.isscalar(amplitudes):
        amplitudes = [amplitudes]
    for har, ampl in enumerate(amplitudes):
        data += ampl * np.sin(2*np.pi*time*(har+1)*frequency)
    # add noise:
    data += 0.05 * np.random.randn(len(data))
    return data


<<<<<<< HEAD
def generate_pulsefish(freq, samplerate, time_len=20., noise_fac=0.1,
                       pk_std=0.001, pk_amplitude=1.,
                       tr_std=0.001, tr_amplitude=0.5,
                       tr_time=0.002):
=======
def generate_alepto(frequency=100.0, samplerate=44100., duration=1., noise_std=0.01):
    """Generate EOD of a Apteronotus leptorhynchus.

    See generate_wavefish() for details.
>>>>>>> 33549b0f
    """
    return generate_wavefish(frequency=frequency, samplerate=samplerate, duration=duration,
                             noise_std=noise_std, amplitudes=[1.0, 0.5, 0.0, 0.01])


def generate_pulsefish(frequency=100.0, samplerate=44100., duration=1., noise_std=0.01,
                       jitter_cv=0.1, peak_std=0.001, peak_amplitude=1.0, peak_time=0.0):
    """Generate EOD of a pulse-type fish.

    Pulses are spaced by 1/frequency, jittered as determined by jitter_cv. Each pulse is
    a combination of Gaussian peaks, whose widths, amplitudes, and positions are given by
    their standard deviation peak_std, peak_amplitude, and peak_time, respectively.

    The generated waveform is duration seconds long and is sampled with samplerate Hertz.
    Gaussian white noise with a standard deviation of noise_std is added to the generated
    pulse train.

    :param frequency: (float). EOD frequency of the fish in Hz.
    :param samplerate: (float). Sampling Rate in Hz
<<<<<<< HEAD
    :param time_len: (float). Length of the recording in sec.
    :param noise_fac: (float). Factor by which random gaussian distributed noise is inserted.
    :param pk_std: (float). std of the positive part of the pulse in seconds.
    :param pk_amplitude: (float). Factor for regulating the positive part of the pulse.
    :param tr_std: (float). std of the negative part of the pulse in seconds.
    :param tr_amplitude: (float). Factor for regulating the negative part of the pulse.
    :param tr_time: (float). Time distance between peak and trough of the pulse in seconds.

    :return: (array). Data with pulses at the given frequency.
=======
    :param duration: (float). Duration of the generated data in seconds.
    :param noise_std: (float). Standard deviation of additive Gaussian white noise.
    :param jitter_cv: (float). Gaussian distributed jitter of pulse times as coefficient of variation of inter-pulse intervals.
    :param peak_std: (float or list of floats). Standard deviation of Gaussian shaped peaks in seconds.
    :param peak_amplitude: (float or list of floats). Amplitude of each peak (positive and negative).
    :param peak_time: (float or list of floats). Position of each Gaussian peak in seconds.

    :return data: (array). Generated data of a pulse-type fish.
>>>>>>> 33549b0f
    """

    # make sure peak properties are in a list:
    if np.isscalar(peak_std):
        peak_stds = [peak_std]
        peak_amplitudes = [peak_amplitude]
        peak_times = [peak_time]
    else:
        peak_stds = peak_std
        peak_amplitudes = peak_amplitude
        peak_times = peak_time

    # time axis for single pulse:
    min_time_inx = np.argmin(peak_times)
    max_time_inx = np.argmax(peak_times)
    x = np.arange(-4.*peak_stds[min_time_inx] + peak_times[min_time_inx],
                  4.*peak_stds[max_time_inx] + peak_times[max_time_inx], 1.0/samplerate)
    pulse_duration = x[-1] - x[0]
    
    # generate a single pulse:
    pulse = np.zeros(len(x))
    for time, ampl, std in zip(peak_times, peak_amplitudes, peak_stds):
        pulse += ampl * np.exp(-0.5*((x-time)/std)**2) 

    # paste the pulse onto the noise floor:
    time = np.arange(0, duration, 1. / samplerate)
    data = np.random.randn(len(time)) * noise_std
    period = 1.0/frequency
    jitter_std = period * jitter_cv
    first_pulse = np.max(pulse_duration, 3.0*jitter_std)
    pulse_times = np.arange(first_pulse, duration, period )
    pulse_times += np.random.randn(len(pulse_times)) * jitter_std
    pulse_indices = np.round(pulse_times * samplerate).astype(np.int)
    for inx in pulse_indices[pulse_indices < len(data)-len(pulse)-1]:
        data[inx:inx + len(pulse)] += pulse

    return data


def generate_monophasic_pulses(frequency=100.0, samplerate=44100., duration=1.,
                               noise_std=0.01, jitter_cv=0.1):
    """Generate EOD of a monophasic pulse-type fish.

    See generate_pulsefish() for details.
    """
    return generate_pulsefish(frequency=frequency, samplerate=samplerate, duration=duration,
                              noise_std=noise_std, jitter_cv=jitter_cv,
                              peak_std=0.0003, peak_amplitude=1.0, peak_time=0.0)


def generate_biphasic_pulses(frequency=100.0, samplerate=44100., duration=1.,
                              noise_std=0.01, jitter_cv=0.1):
    """Generate EOD of a biphasic pulse-type fish.

    See generate_pulsefish() for details.
    """
    return generate_pulsefish(frequency=frequency, samplerate=samplerate, duration=duration,
                              noise_std=noise_std, jitter_cv=jitter_cv,
                              peak_std=[0.0001, 0.0002],
                              peak_amplitude=[1.0, -0.3],
                              peak_time=[0.0, 0.0003])


def generate_triphasic_pulses(frequency=100.0, samplerate=44100., duration=1.,
                              noise_std=0.01, jitter_cv=0.1):
    """Generate EOD of a triphasic pulse-type fish.

    See generate_pulsefish() for details.
    """
    return generate_pulsefish(frequency=frequency, samplerate=samplerate, duration=duration,
                              noise_std=noise_std, jitter_cv=jitter_cv,
                              peak_std=[0.0001, 0.0002, 0.0002],
                              peak_amplitude=[1.0, -0.3, -0.1],
                              peak_time=[0.0, 0.0003, -0.0004])


if __name__ == '__main__':
    import matplotlib.pyplot as plt

    samplerate = 40000.  # in Hz
    rec_length = 1.  # in sec
    inset_len = 0.01  # in sec
    inset_indices = int(inset_len*samplerate)
    ws_fac = 0.1  # whitespace factor or ylim (between 0. and 1.; preferably a small number)

    # generate data:
    time = np.arange(0, rec_length, 1./samplerate)

    wavefish = generate_wavefish(300., samplerate, duration=rec_length, noise_std=0.02, 
                                 amplitudes=[1.0, 0.5, 0.0, 0.01])
    #wavefish = generate_alepto(300., samplerate, duration=rec_length)

    pulsefish = generate_pulsefish(80., samplerate, duration=rec_length,
                                   noise_std=0.02, jitter_cv=0.1,
                                   peak_std=[0.0001, 0.0002, 0.0002],
                                   peak_amplitude=[1.0, -0.3, -0.1],
                                   peak_time=[0.0, 0.0003, -0.0004])
    # pulsefish = generate_monophasic_pulses(80., samplerate, duration=rec_length)
    # pulsefish = generate_biphasic_pulses(80., samplerate, duration=rec_length)
    # pulsefish = generate_triphasic_pulses(80., samplerate, duration=rec_length)

    # plot:
    fig, ax = plt.subplots(nrows=2, ncols=2, figsize=(19, 10))

    # get proper wavefish ylim
    ymin = np.min(wavefish)
    ymax = np.max(wavefish)
    dy = ws_fac*(ymax - ymin)
    ymin -= dy
    ymax += dy

    # complete wavefish:
    ax[0][0].set_title('Wavefish')
    ax[0][0].set_ylim(ymin, ymax)
    ax[0][0].plot(time, wavefish)

    # wavefish zoom in:
    ax[0][1].set_title('Wavefish ZOOM IN')
    ax[0][1].set_ylim(ymin, ymax)
    ax[0][1].plot(time[:inset_indices], wavefish[:inset_indices], '-o')

    # get proper pulsefish ylim
    ymin = np.min(pulsefish)
    ymax = np.max(pulsefish)
    dy = ws_fac*(ymax - ymin)
    ymin -= dy
    ymax += dy

    # complete pulsefish:
    ax[1][0].set_title('Pulsefish')
    ax[1][0].set_ylim(ymin, ymax)
    ax[1][0].plot(time, pulsefish)

    # pulsefish zoom in:
    ax[1][1].set_title('Pulsefish ZOOM IN')
    ax[1][1].set_ylim(ymin, ymax)
    ax[1][1].plot(time[:inset_indices/2], pulsefish[:inset_indices/2], '-o')
    
    for row in ax:
        for c_ax in row:
            c_ax.set_xlabel('Time [sec]')
            c_ax.set_ylabel('Amplitude [a.u.]')

    plt.tight_layout()
    plt.show()<|MERGE_RESOLUTION|>--- conflicted
+++ resolved
@@ -24,7 +24,7 @@
 import numpy as np
 
 
-def generate_wavefish(frequency=100.0, samplerate=44100., duration=1., noise_std=0.01,
+def generate_wavefish(frequency=100.0, samplerate=44100., duration=1., noise_std=0.05,
                       amplitudes=1.0):
     """Generate EOD of a wave-type fish.
 
@@ -51,21 +51,14 @@
     for har, ampl in enumerate(amplitudes):
         data += ampl * np.sin(2*np.pi*time*(har+1)*frequency)
     # add noise:
-    data += 0.05 * np.random.randn(len(data))
+    data += noise_std * np.random.randn(len(data))
     return data
 
 
-<<<<<<< HEAD
-def generate_pulsefish(freq, samplerate, time_len=20., noise_fac=0.1,
-                       pk_std=0.001, pk_amplitude=1.,
-                       tr_std=0.001, tr_amplitude=0.5,
-                       tr_time=0.002):
-=======
 def generate_alepto(frequency=100.0, samplerate=44100., duration=1., noise_std=0.01):
     """Generate EOD of a Apteronotus leptorhynchus.
 
     See generate_wavefish() for details.
->>>>>>> 33549b0f
     """
     return generate_wavefish(frequency=frequency, samplerate=samplerate, duration=duration,
                              noise_std=noise_std, amplitudes=[1.0, 0.5, 0.0, 0.01])
@@ -85,17 +78,6 @@
 
     :param frequency: (float). EOD frequency of the fish in Hz.
     :param samplerate: (float). Sampling Rate in Hz
-<<<<<<< HEAD
-    :param time_len: (float). Length of the recording in sec.
-    :param noise_fac: (float). Factor by which random gaussian distributed noise is inserted.
-    :param pk_std: (float). std of the positive part of the pulse in seconds.
-    :param pk_amplitude: (float). Factor for regulating the positive part of the pulse.
-    :param tr_std: (float). std of the negative part of the pulse in seconds.
-    :param tr_amplitude: (float). Factor for regulating the negative part of the pulse.
-    :param tr_time: (float). Time distance between peak and trough of the pulse in seconds.
-
-    :return: (array). Data with pulses at the given frequency.
-=======
     :param duration: (float). Duration of the generated data in seconds.
     :param noise_std: (float). Standard deviation of additive Gaussian white noise.
     :param jitter_cv: (float). Gaussian distributed jitter of pulse times as coefficient of variation of inter-pulse intervals.
@@ -104,7 +86,6 @@
     :param peak_time: (float or list of floats). Position of each Gaussian peak in seconds.
 
     :return data: (array). Generated data of a pulse-type fish.
->>>>>>> 33549b0f
     """
 
     # make sure peak properties are in a list:
