--- conflicted
+++ resolved
@@ -1053,6 +1053,147 @@
     return groups, fzero_harmonics, mains, all_freqs, freqs[:, 0], low_threshold, high_threshold, center
 
 
+def manual_input_wave_or_puls(test_freq, test_power, wave_ls, pulse_ls, known_answer):
+    """
+    This function helps to assign the fish type (pulse or wave) when the meanslopes of the powerspectrum is
+    positiv (indicator for pulsefish) but the fundamental frequency is > 100 Hz. You will again have a lock
+    on the powerspectrum of this fish and be foreced to assign it as a pulse- or a wavefish. You also have
+    the choise to exclude the fish.
+
+    :param test_freq: list
+    :param test_power: list
+    :param wave_ls: list
+    :param pulse_ls: list
+
+    :return: wave_ls, pulse_ls
+    """
+    if test_freq[0] in known_answer['freqs']:
+        print ''
+        print '### using known answers ###'
+        print ''
+        for i, j in enumerate(known_answer['freqs']):
+            if j == test_freq[0]:
+                response = known_answer['decision'][i]
+    else:
+        print ''
+        print '### Programm needs input ###'
+        print ('The fundamental frequency of this fish is: %.2f Hz.' % test_freq[0])
+        print 'Here is the powerspectrum for this fish. Decide!!!'
+
+        fig, ax = plt.subplots()
+        ax.plot(test_freq, test_power, 'o')
+        # plt.show()
+        plt.draw()
+        plt.pause(1)
+
+        response = raw_input('Do we have a Wavefish [w] or a Pulsfish [p]? Or exclude the fish [ex]?')
+        plt.close()
+        if response in ['w', 'p', 'ex']:
+            known_answer['freqs'].append(test_freq[0])
+            known_answer['decision'].append(response)
+        print ''
+    if response == "w":
+        wave_ls.append(test_freq[0])
+    elif response == "p":
+        pulse_ls.append(test_freq[0])
+    elif response == "ex":
+        print 'fish excluded.'
+        print ''
+    else:
+        print '!!! input not valid !!!'
+        print 'try again...'
+        wave_ls, pulse_ls, known_answer = manual_input_wave_or_puls(test_freq, test_power, wave_ls, pulse_ls,
+                                                                    known_answer)
+    return wave_ls, pulse_ls, known_answer
+
+
+def puls_or_wave(fishlist, known_answer, make_plots=False):
+    """
+    This function gets the array fishlist. (see below)
+                    Analyses the data and discriminates between pulse and wavefish.
+                    returns lists containing the fundamental frequencies for either wave- or pulse-fish.
+
+    :param fishlist: dict
+    :param make_plots:
+    :return:lists: puls_ls, wave_ls
+    """
+
+    wave_ls = []
+    pulse_ls = []
+
+    for fish_idx in np.arange(len(fishlist)):
+        test_freq = []
+        test_power = []
+        for harmo_idx in np.arange(len(fishlist[fish_idx])):
+            test_freq.append(fishlist[fish_idx][harmo_idx][0])
+            test_power.append(fishlist[fish_idx][harmo_idx][1])
+
+            # wave_or_puls = []
+        slopes = []  # each slope is calculated twice
+        for first_idx in np.arange(len(test_power)):
+            for second_idx in np.arange(len(test_power)):
+                if first_idx > second_idx:
+                    slopes.append((test_power[first_idx] - test_power[second_idx]) / (
+                    test_freq[first_idx] - test_freq[second_idx]))
+                if first_idx < second_idx:
+                    slopes.append((test_power[second_idx] - test_power[first_idx]) / (
+                    test_freq[second_idx] - test_freq[first_idx]))
+        mean_slopes = np.mean(slopes)
+
+        if mean_slopes > 0:
+            if test_freq[0] >= 100:
+                wave_ls, pulse_ls, known_answer = manual_input_wave_or_puls(test_freq, test_power, wave_ls, pulse_ls,
+                                                                            known_answer)
+            else:
+                pulse_ls.append(test_freq[0])
+
+        if mean_slopes < -0:
+            if test_freq[0] < 100:
+                wave_ls, pulse_ls, known_answer = manual_input_wave_or_puls(test_freq, test_power, wave_ls, pulse_ls,
+                                                                            known_answer)
+            else:
+                wave_ls.append(test_freq[0])
+
+        if make_plots:
+            fig, ax = plt.subplots()
+            ax.plot(test_freq, test_power, 'o')
+            plt.show()
+
+    return pulse_ls, wave_ls, known_answer
+
+
+def when_to_ask_to_start_next_script(filepath):
+    if not os.path.exists('num_of_files_processed.npy'):
+        help_v = filepath.split('/')
+        directory = ''
+        filetype = filepath.split('.')[-1]
+
+        for i in np.arange(len(help_v) - 1):
+            directory = directory + help_v[i] + '/'
+        directory = directory + '*.' + filetype
+
+        proc = subprocess.Popen(['ls %s -1 | wc -l' % directory], stdout=subprocess.PIPE, shell=True)
+        (out, err) = proc.communicate()
+
+        num_of_files_processed = [int(float(out))]
+        np.save('num_of_files_processed.npy', num_of_files_processed)
+    else:
+        num_of_files_processed = np.load('num_of_files_processed.npy')
+
+    return num_of_files_processed[0]
+
+
+def num_current_file():
+    if not os.path.exists('num_of_current_file.npy'):
+        num_of_current_file = [1]
+        np.save('num_of_current_file.npy', num_of_current_file)
+    else:
+        num_of_current_file = np.load('num_of_current_file.npy')
+        num_of_current_file[0] += 1
+        np.save('num_of_current_file.npy', num_of_current_file)
+    return num_of_current_file[0]
+
+
 def filter_fishes(fishlists):
     ###################################################################
     # extract fishes witch are consistent for different resolutions
@@ -1200,19 +1341,19 @@
     #######################################################################################
 
 
-
-
-
 class FishTracker:
     def __init__(self, samplingrate):
         self.rate = samplingrate
         self.tstart = 0
         self.fish_freqs_dict = {}
+        self.pulsfish_freqs_dict = {}
         self.datasize = 200.0  # seconds                               ## DATASIZE ##
         self.step = 0.5  ## STEP ##
         self.fresolution = 0.5
         self.twindow = 8.0
         self.fishes = {}
+        self.pulsfishes = {}
+        self.known_answer = {'freqs': [], 'decision': []}
 
     def processdata(self, data, test_longfile=False):  # , rate, fish_freqs_dict, tstart, datasize, step ) :
         """
@@ -1233,7 +1374,11 @@
                  updates a global dictionary (self.pulsfish_freqs_dict) witch gets the time variable (as key)
                  and the list of PULS-fishes.
         """
-
+        known_answer = self.known_answer
+
+        # nfft = int( np.round( 2**(np.floor(np.log(self.rate/self.fresolution) / np.log(2.0)) + 1.0) ) )
+        # if nfft < 16 :
+        #     nfft = 16
         test_resolutions = [self.fresolution, self.fresolution * 2.0, self.fresolution * 4.0]
         all_nfft = []
         for i in np.arange(len(test_resolutions)):
@@ -1249,6 +1394,7 @@
         window = tw / self.rate
 
         wave_fish_freqs = []
+        puls_fish_freqs = []
         fish_time = []
 
         stepw = int(np.round(self.step * self.rate))
@@ -1257,6 +1403,7 @@
 
         for t0 in np.arange(0, len(data) - tw, stepw):
             # running Power spectrum in windows of 8 seconds (tw) in steps of 0,5 seconds (stepw)
+
             #####################################################
             if test_longfile:  # Only processes 800 seconds of a long file
                 if self.tstart + (t0 * 1.0 / self.rate) > 800:
@@ -1267,48 +1414,261 @@
                 power, freqs = ml.psd(data[t0:t0 + tw], NFFT=all_nfft[i], noverlap=all_nfft[i] / 2, Fs=self.rate,
                                       detrend=ml.detrend_mean)
 
-                ### look at psd and decide if only wavefish processing or furthermore pulsefish processing ###
+                ### hier psd anschauen und entscheiden ob pulse or wave processing ###
                 if i == 0:
                     psd_type = wave_or_pulse_psd(power, freqs, data[t0:t0 + tw], self.rate, self.fresolution)
 
-                fishlist, _, mains, allpeaks, peaks, lowth, highth, center = harmonic_groups(freqs, power, cfg)
-
-                # power to dB
-                for fish in np.arange(len(fishlist)):
-                    for harmonic in np.arange(len(fishlist[fish])):
-                        fishlist[fish][harmonic][-1] = 10.0 * np.log10(fishlist[fish][harmonic][-1])
-
-                fishlists_dif_fresolution.append(fishlist)
-
-
-            # Wavefish processing
-            fishlist = filter_fishes(fishlists_dif_fresolution)
-
-            wave_ls = []
-
-            for fish in np.arange(len(fishlist)):
-                wave_ls.append(fishlist[fish][0][0])
-
-            cfg['lowThreshold'][0] = lowth
-            cfg['highThreshold'][0] = highth
-
-            # wavefish fundamental frequencies:
-            for fish in wave_ls:
-                if fish not in wave_fish_freqs:
-                    wave_fish_freqs.append(fish)
-                    fish_time.append(window / 2)
-                else:
-                    fish_time[wave_fish_freqs.index(fish)] += window / 2
-            temp_dict = {(self.tstart + (t0 * 1.0 / self.rate)): wave_fish_freqs}
-            print 'point in time:', self.tstart + (t0 * 1.0 / self.rate), 'seconds.'
-            self.fish_freqs_dict.update(temp_dict)
-            wave_fish_freqs = []
-
-            # Pulsefish processing
-            if psd_type is 'pulse':
+                if psd_type is 'wave':
+                    fishlist, _, mains, allpeaks, peaks, lowth, highth, center = harmonic_groups(freqs, power, cfg)
+
+                    # power to dB
+                    for fish in np.arange(len(fishlist)):
+                        for harmonic in np.arange(len(fishlist[fish])):
+                            fishlist[fish][harmonic][-1] = 10.0 * np.log10(fishlist[fish][harmonic][-1])
+
+                    fishlists_dif_fresolution.append(fishlist)
+                elif psd_type is 'pulse':
+                    break
+
+            if psd_type is 'wave':
+                # gut fuer wave
+                fishlist = filter_fishes(fishlists_dif_fresolution)
+
+                pulse_ls, wave_ls, known_answer = puls_or_wave(fishlist, self.known_answer)
+                self.known_answer = known_answer
+
+                cfg['lowThreshold'][0] = lowth
+                cfg['highThreshold'][0] = highth
+
+                # wavefish fundamental frequencies:
+                for fish in wave_ls:
+                    if fish not in wave_fish_freqs:
+                        wave_fish_freqs.append(fish)
+                        fish_time.append(window / 2)
+                    else:
+                        fish_time[wave_fish_freqs.index(fish)] += window / 2
+                temp_dict = {(self.tstart + (t0 * 1.0 / self.rate)): wave_fish_freqs}
+                print 'point in time:', self.tstart + (t0 * 1.0 / self.rate), 'seconds.'
+                self.fish_freqs_dict.update(temp_dict)
+                wave_fish_freqs = []
+
+            elif psd_type is 'pulse':
                 print 'HERE WE HAVE TO BUILD IN THE PULSEFISH ANALYSIS'
 
         self.tstart += self.datasize
+        self.known_answer = {'freqs': [], 'decision': []}
+
+    def specto_with_sorted_pulsfish(self):
+        if len(sys.argv) == 2:
+            plot_fishes = []
+            plot_time = []
+
+            fig, ax = plt.subplots(facecolor='white')
+
+            for t in self.pulsfish_freqs_dict.keys():
+                ax.scatter([t] * len(self.pulsfish_freqs_dict[t]), self.pulsfish_freqs_dict[t])
+            for i in self.pulsfishes.keys():
+                print 'Phase III; ', 'Processing pulsfish no.: ', i
+                # print 'III', i
+                tnew = np.arange(len(self.pulsfishes[i])) * self.step
+                help_tnew = np.arange(len(tnew) // 200)
+
+                for k in np.arange(len(tnew)):
+                    for l in help_tnew:
+                        if tnew[k] > 191.5 + l * 200:
+                            tnew[k] += 8
+
+                for j in np.arange(len(self.pulsfishes[i])):
+                    if self.pulsfishes[i][j] is not np.nan:
+                        plot_fishes.append(self.pulsfishes[i][j])
+                        plot_time.append(tnew[j])
+                # print i, np.mean(plot_fishes)
+
+                ax.plot(plot_time, plot_fishes, linewidth=2)
+                plot_fishes = []
+                plot_time = []
+
+            ax.set_ylim([0, 2000])
+            ax.set_xlabel('time [s]', fontsize='15')
+            ax.set_ylabel('frequencies [hz]', fontsize='15')
+            ax.spines["right"].set_visible(False)
+            ax.spines["top"].set_visible(False)
+            ax.tick_params(axis='both', direction='out')
+            ax.get_xaxis().tick_bottom()
+            ax.get_yaxis().tick_left()
+
+            plt.xticks(fontsize='15')
+            plt.yticks(fontsize='15')
+            plt.show()
+
+    def specto_with_sorted_wavefish(self):
+        if len(sys.argv) == 2:
+            plot_fishes = []
+            plot_time = []
+
+            fig, ax = plt.subplots(facecolor='white')
+
+            for t in self.fish_freqs_dict.keys():
+                ax.scatter([t] * len(self.fish_freqs_dict[t]), self.fish_freqs_dict[t])
+            for i in self.fishes.keys():
+                print 'Phase III; ', 'Processing wavefish no.: ', i
+                tnew = np.arange(len(self.fishes[i])) * self.step
+                help_tnew = np.arange(len(tnew) // 200)
+
+                for k in np.arange(len(tnew)):
+                    for l in help_tnew:
+                        if tnew[k] > 191.5 + l * 200:
+                            tnew[k] += 8
+
+                for j in np.arange(len(self.fishes[i])):
+                    if self.fishes[i][j] is not np.nan:
+                        plot_fishes.append(self.fishes[i][j])
+                        plot_time.append(tnew[j])
+                # print i, np.mean(plot_fishes)
+
+                ax.plot(plot_time, plot_fishes, linewidth=2)
+                plot_fishes = []
+                plot_time = []
+
+            ax.set_ylim([0, 2000])
+            ax.set_xlabel('time [s]', fontsize='15')
+            ax.set_ylabel('frequencies [hz]', fontsize='15')
+            ax.spines["right"].set_visible(False)
+            ax.spines["top"].set_visible(False)
+            ax.tick_params(axis='both', direction='out')
+            ax.get_xaxis().tick_bottom()
+            ax.get_yaxis().tick_left()
+
+            plt.xticks(fontsize='15')
+            plt.yticks(fontsize='15')
+            plt.show()
+
+            # pp = PdfPages('spec_w_fish.pdf')
+            # fig.savefig(pp, format='pdf')
+            # pp.close()
+
+    def printspecto_pulsfish(self):
+        """
+        gets access to the dictionary self.pulsfish_freqs_dict with contains the time as key and the fundamental frequencies
+        of the fishes available at this time.
+
+        finaly: builds a scatterplot x-axis: time in sec; y-axis: frequency
+        """
+
+        if len(sys.argv) == 2:
+            fig, ax = plt.subplots(facecolor='white')
+
+            for t in self.pulsfish_freqs_dict.keys():
+                ax.scatter([t] * len(self.pulsfish_freqs_dict[t]), self.pulsfish_freqs_dict[t])
+
+            ax.set_ylim([0, 2000])
+            ax.set_xlabel('time [s]', fontsize='15')
+            ax.set_ylabel('frequencies [hz]', fontsize='15')
+            ax.spines["right"].set_visible(False)
+            ax.spines["top"].set_visible(False)
+            ax.tick_params(axis='both', direction='out')
+            ax.get_xaxis().tick_bottom()
+            ax.get_yaxis().tick_left()
+
+            plt.xticks(fontsize='15')
+            plt.yticks(fontsize='15')
+            plt.show()
+
+    def printspecto_wavefish(self):
+        """
+        gets access to the dictionary self.fish_freqs_dict with contains the time as key and the fundamental frequencies
+        of the fishes available at this time.
+
+        finaly: builds a scatterplot x-axis: time in sec; y-axis: frequency
+        """
+
+        if len(sys.argv) == 2:
+            fig, ax = plt.subplots(facecolor='white')
+
+            for t in self.fish_freqs_dict.keys():
+                ax.scatter([t] * len(self.fish_freqs_dict[t]), self.fish_freqs_dict[t])
+
+            ax.set_ylim([0, 2000])
+            ax.set_xlabel('time [s]', fontsize='15')
+            ax.set_ylabel('frequencies [hz]', fontsize='15')
+            ax.spines["right"].set_visible(False)
+            ax.spines["top"].set_visible(False)
+            ax.tick_params(axis='both', direction='out')
+            ax.get_xaxis().tick_bottom()
+            ax.get_yaxis().tick_left()
+
+            plt.xticks(fontsize='15')
+            plt.yticks(fontsize='15')
+            plt.show()
+
+    def sort_my_pulsfish(self):
+        """
+        this function works with the global dictionary self.pulsfish_freq_dict and assigns the frequencies to fishes.
+
+
+        finally: updates a global dict (self.pulsfishes) witch contains the fishes and the frequencies belonging to it.
+                    Example: {[1: np.NaN     np.NaN      174.3       175.0       np.NaN ...],
+                              [2: np.NaN     180.7       np.NaN      181.9       np.NaN ...], ...
+                np.NaN --> fish was not available at this messuing point.
+                this dict therefore carries the time variable.
+
+                polt: x-axis: fishno.; y-axis: frequencies
+        """
+
+        dict_times = self.pulsfish_freqs_dict.keys()
+
+        for k, t in enumerate(sorted(self.pulsfish_freqs_dict)):
+
+            if t is dict_times[0]:
+                for i in np.arange(len(self.pulsfish_freqs_dict[t])):
+                    print 'Phase II; ', 'point in time is: ', t, 'secondes.', 'pulsfish no.:', i
+                    temp_fish = {len(self.pulsfishes) + 1: [self.pulsfish_freqs_dict[t][i]]}
+                    self.pulsfishes.update(temp_fish)
+            else:
+                for i in np.arange(len(self.pulsfish_freqs_dict[t])):
+                    print 'Phase II; ', 'point in time is: ', t, 'secondes.', 'pulsfish no.:', i
+                    help_v = 0
+                    new_freq = self.pulsfish_freqs_dict[t][i]
+
+                    for j in self.pulsfishes.keys():
+                        for p in np.arange(len(self.pulsfishes[j])) + 1:
+                            if self.pulsfishes[j][-p] is not np.nan:
+                                index_last_nan = -p
+                                break
+                        if new_freq > self.pulsfishes[j][index_last_nan] - 0.5 and new_freq <= self.pulsfishes[j][
+                            index_last_nan] + 0.5 and help_v == 0:
+                            self.pulsfishes[j].append(new_freq)
+                            help_v += 1
+
+                    if help_v is 0:
+                        temp_fish = {len(self.pulsfishes) + 1: []}
+                        for l in np.arange(k):
+                            temp_fish[len(self.pulsfishes) + 1].append(np.NaN)
+                        temp_fish[len(self.pulsfishes) + 1].append(self.pulsfish_freqs_dict[t][i])
+                        self.pulsfishes.update(temp_fish)
+                    elif help_v >= 2:
+                        print "added frequency to more than one fish. reduce tolerance!!!"
+                        break
+                for m in self.pulsfishes.keys():
+                    if len(self.pulsfishes[m]) < k + 1:
+                        self.pulsfishes[m].append(np.nan)
+
+                        # if len(sys.argv) == 2:
+                        #     fig, ax = plt.subplots(facecolor= 'white')
+                        #     for n in self.pulsfishes.keys():
+                        #         ax.plot([n]*len(self.pulsfishes[n]), self.pulsfishes[n], 'o')
+                        #     ax.set_xlim([0, len(self.pulsfishes)+1])
+                        #     ax.set_ylim([0, 2000])
+                        #     ax.set_xlabel('fish Nr.', fontsize='15')
+                        #     ax.set_ylabel('frequency [hz]', fontsize='15')
+                        #     ax.spines["right"].set_visible(False)
+                        #     ax.spines["top"].set_visible(False)
+                        #     ax.tick_params(axis='both', direction='out')
+                        #     ax.get_xaxis().tick_bottom()
+                        #     ax.get_yaxis().tick_left()
+                        #     plt.xticks(fontsize='15')
+                        #     plt.yticks(fontsize='15')
+                        #     plt.show()
 
     def sort_my_wavefish(self):
         """
@@ -1379,9 +1739,164 @@
                         #     plt.yticks(fontsize='15')
                         #     plt.show()
 
+    def latex_pdf(self):
+        tf = open('Brasil.tex', 'w')
+        tf.write('\\documentclass[a4paper,12pt,pdflatex]{article}\n')
+        tf.write('\\usepackage{graphics}\n')
+        # tf.write( '\\usepackage{siunits}\n' )
+        tf.write('\n')
+        tf.write('\\begin{document}\n')
+        # tf.write( '\\section*{%s}\n' % filename )
+        tf.write('\\section*{fish of brasil}\n')
+        tf.write('\n')
+        tf.write('\n')
+        tf.write('\n')
+        tf.write('\\includegraphics{sorted_fish.pdf}\n')
+        tf.write('\\pagebreak\n')
+        tf.write('\\includegraphics{spec_w_fish.pdf}\n')
+        # tf.write( '\\pagebreak\n' )
+        tf.write('\n')
+        tf.write('\\begin{tabular}[t]{rr}\n')
+        tf.write('\\hline\n')
+        tf.write('fish no. & freq [Hz] \\\\ \\hline \n')
+
+        # tf.write( '%s & %d \\\\\n' % (sorted_fish_freqs_2[5], s) )
+        for i in self.fishes.keys():
+            ffish = []
+            for j in np.arange(len(self.fishes[i])):
+                if self.fishes[i][j] is not np.nan:
+                    ffish.append(self.fishes[i][j])
+            if (i) % 35 == 0:
+                tf.write('%s & %s \\\\\n' % (i, np.mean(ffish)))
+                tf.write('\\hline\n')
+                tf.write('\\end{tabular}\n')
+                tf.write('\\begin{tabular}[t]{rr}\n')
+                tf.write('\\hline\n')
+                tf.write('fish no. & freq [Hz] \\\\ \\hline \n')
+
+            else:
+                tf.write('%s & %s \\\\\n' % (i, np.mean(ffish)))
+
+        tf.write('\\hline\n')
+        tf.write('\\end{tabular}\n')
+        tf.write('\n')
+        tf.write('\n')
+        tf.write('\\end{document}\n')
+        tf.close()
+        os.system('pdflatex Brasil')
+        os.remove('Brasil.aux')
+        os.remove('Brasil.log')
+        os.remove('Brasil.tex')
+        os.remove('sorted_fish.pdf')
+        os.remove('spec_w_fish.pdf')
+
+    def puls_main_frequencies(self):
+        """
+        take the global variable self.pulsfishes.
+        builds the mean frequency for each fish.
+
+        :return: list of mean frequenies for each pulsfish.
+        """
+
+        mean_fishes = []
+        keys = self.pulsfishes.keys()
+        build_mean = []
+
+        for fish in keys:
+            for time in np.arange(len(self.pulsfishes[fish])):
+                if self.pulsfishes[fish][time] is not np.nan:
+                    build_mean.append(self.pulsfishes[fish][time])
+            mean_fishes.append(np.mean(build_mean))
+            build_mean = []
+        return mean_fishes
+
+    def wave_main_frequencies(self):
+        """
+        take the global variable self.fishes.
+        builds the mean frequency for each fish.
+
+        :return: list of mean frequenies for each wavefish.
+        """
+
+        mean_fishes = []
+        keys = self.fishes.keys()
+        build_mean = []
+
+        for fish in keys:
+            for time in np.arange(len(self.fishes[fish])):
+                if self.fishes[fish][time] is not np.nan:
+                    build_mean.append(self.fishes[fish][time])
+            mean_fishes.append(np.mean(build_mean))
+            build_mean = []
+        return mean_fishes
+
+    def main_frequency_hist(self):
+        mean_fishes = []
+        keys = self.fishes.keys()
+        build_mean = []
+
+        for i in keys:
+            for j in np.arange(len(self.fishes[i])):
+                if self.fishes[i][j] is not np.nan:
+                    build_mean.append(self.fishes[i][j])
+            mean_fishes.append(np.mean(build_mean))
+            build_mean = []
+
+        hist, bins = np.histogram(mean_fishes, bins=len(self.fishes) // 4)
+        width = 0.7 * (bins[1] - bins[0])
+        center = (bins[:-1] + bins[1:]) / 2
+
+        fig, ax = plt.subplots(facecolor='white')
+        ax.bar(center, hist, align='center', width=width)
+        ax.spines["right"].set_visible(False)
+        ax.spines["top"].set_visible(False)
+        ax.tick_params(axis='both', direction='out')
+        ax.get_xaxis().tick_bottom()
+        ax.get_yaxis().tick_left()
+        ax.set_ylabel('counts')
+        ax.set_xlabel('frequency')
+        plt.xticks(np.arange(0, max(mean_fishes) + 100, 250))
+        plt.title('Histogram')
+        plt.show()
+        return mean_fishes
+
     def get_data(self):
         data = np.zeros(np.ceil(self.rate * self.datasize), dtype="<i2")
         return data
+
+    def mean_multi_pulsfish(self):
+        """
+        if three arguments are given:
+        loads/build and npy file witch contains the main frequencies of the wave fishes of one recording.
+        saves the file as .npy
+
+        4th arg is a str
+
+        """
+        mean_path = 'fish_pulse.npy'
+        if not os.path.exists(mean_path):
+            np.save(mean_path, np.array([]))
+        means_frequencies = np.load(mean_path)
+
+        means_frequencies = means_frequencies.tolist()
+
+        keys = self.pulsfishes.keys()
+        build_mean = []
+
+        for fish in keys:
+            for time in np.arange(len(self.pulsfishes[fish])):
+                if self.pulsfishes[fish][time] is not np.nan:
+                    build_mean.append(self.pulsfishes[fish][time])
+            means_frequencies.append(np.mean(build_mean))
+            build_mean = []
+
+        means_frequencies = np.asarray(means_frequencies)
+        np.save(mean_path, means_frequencies)
+
+        print ''
+        print 'Mean frequencies of the current pulsfishes collected: '
+        print means_frequencies
+        print ''
 
     def mean_multi_wavefish(self):
         """
@@ -1417,15 +1932,9 @@
         print means_frequencies
         print ''
 
-    def exclude_short_files(self, data, index):
-
-        if len(data[:index])/self.rate <= 10:
-            good_file = False
-        else:
-            good_file = True
-        return good_file
 
 def main():
+    datasize = 50.0
     # config file name:
     progs = sys.argv[0].split('/')
     cfgfile = progs[-1].split('.')[0] + '.cfg'
@@ -1496,24 +2005,13 @@
                 index += n
             else:
                 break
-        ### ANALYSE FOR LEN OF DATA ###
-        good_file = ft.exclude_short_files(data, index)
-        if good_file == False:
-            exit()
 
         #### HERE BEST WINDOW ###
         mod_file = conv_to_single_ch_audio(filepath)
         t_trace, track_ampl, sampl_rate = load_trace(mod_file)
 
         Fish = FishRecording(mod_file)
-<<<<<<< HEAD
-        # bwin, win_width = Fish.detect_best_window()
-        os.remove(mod_file)
-=======
-        best_window, win_size = Fish.detect_best_window(plot_debug=True)
-        embed()
-        quit()
->>>>>>> b256a3d6
+        bwin, win_width = Fish.detect_best_window()
 
         fish_type = Fish.type_detector()
         print('current fish is a ' + fish_type + '-fish')
@@ -1521,9 +2019,40 @@
         if index > 0:
             ft.processdata(data[:index] / 2.0 ** 15)
 
+        # processes data from wavefishes (dict: self.fish_freqs_dict; dict: self.fishes)
+        # processes data from pulsfishes (dict: self.pulsfish_freqs_dict; dict: self.pulsfishes)
+        # ft.printspecto_wavefish()
+
+        # ft.printspecto_pulsfish()
+
         ft.sort_my_wavefish()
 
+        ft.sort_my_pulsfish()
+
+        # ft.specto_with_sorted_wavefish()
+
+        # ft.specto_with_sorted_pulsfish()
+
+        # if len(sys.argv) == 3:
+        #     ft.mean_multi_wavefish()
+
+        # elif len(sys.argv) == 4:
         ft.mean_multi_wavefish()
+        ft.mean_multi_pulsfish()
+
+        # else:
+        #     wave_main_frequencies = ft.wave_main_frequencies()
+        #     puls_main_frequencies = ft.puls_main_frequencies()
+        #     print 'Mean frequencies of wavefish: ', wave_main_frequencies
+        #     print 'Mean frequencies of pulsfish: ', puls_main_frequencies
+
+        # if num_of_current_file == num_of_files_processed:
+        #     os.remove( 'num_of_files_processed.npy' )
+        #     os.remove( 'num_of_current_file.npy' )
+        #     response = raw_input('Do you want to get some figures (df-histo; eod-histo; distribution on fishtype)? [y/n]')
+        #     if response == 'y':
+        #         os.system('python create_plots.py %s %s' % (sys.argv[2], sys.argv[3]))
+        os.remove(mod_file)
 
 if __name__ == '__main__':
     main()